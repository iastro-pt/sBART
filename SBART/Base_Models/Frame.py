--- conflicted
+++ resolved
@@ -31,11 +31,7 @@
     NON_COMMON_WAVELENGTH,
     QUAL_DATA,
     Flag,
-<<<<<<< HEAD
-    Status,
-=======
-    Status,  
->>>>>>> 812ad44c
+    Status
 )
 from SBART.utils.telluric_utilities.compute_overlaps_blocks import check_if_overlap
 from SBART.utils.types import RV_measurement
