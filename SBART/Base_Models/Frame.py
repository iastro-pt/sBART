--- conflicted
+++ resolved
@@ -32,7 +32,7 @@
     NON_COMMON_WAVELENGTH,
     QUAL_DATA,
     Flag,
-    Status
+    Status,
 )
 from SBART.utils.telluric_utilities.compute_overlaps_blocks import check_if_overlap
 from SBART.utils.types import RV_measurement
@@ -81,7 +81,6 @@
         DEC                    None
         SPEC_TYPE              ""
     ========================= ===========================
-
 
     **User parameters:**
 
@@ -412,10 +411,6 @@
         if self._orderwise_wavelength_rejection is not None:
             logger.info("Rejecting spectral chunks from individual orders")
             for order, region in self._orderwise_wavelength_rejection.items():
-<<<<<<< HEAD
-                order_wavelengths = self.wavelengths[order]
-=======
->>>>>>> f5a9c71d
                 for subregion in region:
                     indexes = np.where(
                         np.logical_and(
