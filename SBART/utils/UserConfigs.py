from copy import deepcopy
from typing import Any, Dict, NoReturn, Optional

import numpy as np
from loguru import logger

from SBART.utils.custom_exceptions import InvalidConfiguration, InternalError


class Constraint:
    def __init__(self, const_text: str):
        self._constraint_list = [self.evaluate]
        self.constraint_text = const_text

    def __add__(self, other):
        new_const = Constraint(self.constraint_text)
        # ensure that we don't propagate changes to all existing constraints
        new_const._constraint_list = deepcopy(self._constraint_list)
        new_const._constraint_list.append(other.evaluate)
        new_const.constraint_text += " and " + other.constraint_text

        return new_const

    def __radd__(self, other):
        return self.__add__(other)

    def evaluate(self, param_name, value):
        ...

    def apply_to_value(self, param_name: str, value: Any) -> NoReturn:
        for evaluator in self._constraint_list:
            evaluator(param_name, value)

    def __str__(self):
        return self.constraint_text

    def __repr__(self):
        return self.constraint_text

    def __call__(self, value):
        for evaluator in self._constraint_list:
            print(evaluator)
            evaluator(value)


class ValueInInterval(Constraint):
    def __init__(self, interval, include_edges: bool = False):
        super().__init__(const_text=f"Value inside interval <{interval}>; Edges: {include_edges}")
        self._interval = interval
        self._include_edges = include_edges

    def evaluate(self, param_name: str, value: Any) -> NoReturn:
        good_value = False
        try:
            if self._include_edges:
                if self._interval[0] <= value <= self._interval[1]:
                    good_value = True
            else:
                if self._interval[0] < value < self._interval[1]:
                    good_value = True
        except TypeError:
            raise InvalidConfiguration(
                f"Config ({param_name}) value can't be compared with the the interval: {type(value)} vs {self._interval}"
            )

        if not good_value:
            raise InvalidConfiguration(
                f"Config ({param_name}) value not inside the interval: {value} vs {self._interval}"
            )


class ValueFromDtype(Constraint):
    def __init__(self, dtype_list):
        super().__init__(const_text=f"Value from dtype <{dtype_list}>")
        self.valid_dtypes = dtype_list

    def evaluate(self, param_name: str, value: Any) -> NoReturn:
        if not isinstance(value, self.valid_dtypes):
            raise InvalidConfiguration(
                f"Config ({param_name}) value ({value}) not from the valid dtypes: {type(value)} vs {self.valid_dtypes}"
            )

class ValueFromList(Constraint):
    def __init__(self, available_options):
        super().__init__(const_text=f"Value from list <{available_options}>")
        self.available_options = available_options

    def evaluate(self, param_name, value) -> NoReturn:
        bad_value = False
        if isinstance(value, (list, tuple)):
            for element in value:
                if element not in self.available_options:
                    bad_value = True
                    break
        else:
            if value not in self.available_options:
                bad_value = True

        if bad_value:
            raise InvalidConfiguration(
                f"Config ({param_name})  value not one of the valid ones: {value} vs {self.available_options}"
            )


class IterableMustHave(Constraint):
    def __init__(self, available_options, mode: str = "all"):
        super().__init__(const_text=f"Must have value from list <{available_options}>")
        self.available_options = available_options
        self.mode = mode

        if mode not in ["all", "either"]:
            raise InternalError("Using the wrong mode")

    def evaluate(self, param_name, value) -> NoReturn:
        if not isinstance(value, (list, tuple)):
            raise InvalidConfiguration("Constraint needs a list or tuple")

        evaluation = [i in value for i in self.available_options]

        good_value = False

        if self.mode == "all":
            good_value = all(evaluation)
        elif self.mode == "either":
            good_value = any(evaluation)

        if not good_value:
            raise InvalidConfiguration(
                f"Config ({param_name}) value {value} does not have {self.mode} of {self.available_options}"
            )


Positive_Value_Constraint = ValueInInterval([0, np.inf], include_edges=True)
StringValue = ValueFromDtype((str,))
NumericValue = ValueFromDtype((int, float))
IntegerValue = ValueFromDtype((int,))
BooleanValue = ValueFromDtype((bool,))
ListValue = ValueFromDtype((list, tuple))


class UserParam:
    __slots__ = ("_valueConstraint", "_default_value", "_mandatory", "quiet")

    def __init__(
            self,
            default_value: Optional[Any] = None,
            constraint: Optional[Constraint] = None,
            mandatory: bool = False,
            quiet: bool = False,
    ):
        self._valueConstraint = constraint if constraint is not None else Constraint("")
        self._default_value = default_value
        self._mandatory = mandatory
        self.quiet = quiet

    def apply_constraints_to_value(self, param_name, value) -> NoReturn:
        self._valueConstraint.apply_to_value(param_name, value)

    @property
    def existing_constraints(self):
        return self._valueConstraint

    @property
    def is_mandatory(self) -> bool:
        return self._mandatory

    @property
    def quiet_output(self) -> bool:
        return self.quiet

    @property
    def default_value(self) -> Any:
        if self.is_mandatory:
            raise InvalidConfiguration("Trying to use default value of a mandatory parameter")

        self.apply_constraints_to_value("default_value", self._default_value)
        return self._default_value

    def __repr__(self):
        return f"Default Value: {self._default_value}; Mandatory Flag: {self._mandatory}; Constraints: {self._valueConstraint}\n"


class InternalParameters:
    __slots__ = ("_default_params", "_user_configs", "_name_of_parent", "no_logs")

    def __init__(self, name_of_parent, default_params: Dict[str, UserParam], no_logs: bool = False):
        self._default_params = default_params
        self._user_configs = {}
        self._name_of_parent = name_of_parent
        self.no_logs = no_logs

<<<<<<< HEAD
    def update_configs_with_values(self, user_configs):
=======
    def receive_user_inputs(self, user_configs: Optional[Dict[str, Any]] = None):
        if not self.no_logs:
            logger.debug("Generating internal configs of {}", self._name_of_parent)

>>>>>>> 9d1f3432
        for key, value in user_configs.items():
            print(key, value)
            try:
                parameter_def_information = self._default_params[key]
            except KeyError:
                if not self.no_logs:
                    # The only object that will have this enabled are the Frames
                    # And we shall call one of the Frames with the User-Param logs enabled!
                    logger.warning(
                        "{} received a configuration flag that is not recognized: {}",
                        self._name_of_parent,
                        key,
                    )
                continue
            try:
                parameter_def_information.apply_constraints_to_value(key, value)
            except InvalidConfiguration as exc:
                logger.critical("User-given parameter {} does not meet the constraints", key)
                raise InternalError from exc
            self._user_configs[key] = value

            if not self.no_logs:
                if not self._default_params[key].quiet_output:
                    logger.debug("Configuration <{}> taking the value: {}", key, value)
                else:
                    logger.debug("Configuration <{}> was updated")

    def receive_user_inputs(self, user_configs: Optional[Dict[str, Any]] = None):
        logger.debug("Generating internal configs of {}", self._name_of_parent)

        self.update_configs_with_values(user_configs)

        logger.info("Checking for any parameter that will take default value")
        for key, default_param in self._default_params.items():
            if key not in self._user_configs:

                if default_param.is_mandatory:
                    raise InvalidConfiguration(f"SBART parameter <{key}> is mandatory.")

                if not self.no_logs:
                    logger.debug(
                        "Configuration <{}> using the default value: {}",
                        key,
                        default_param.default_value,
                    )
                try:
                    self._user_configs[key] = default_param.default_value
                except Exception as e:
                    logger.critical("Error in the generation of parameter: {}", key)
                    raise e

    def text_pretty_description(self, indent_level: int) -> str:
        file_offset = indent_level * "\t"
        to_write = ""

        to_write += f"\n{file_offset}Parameters in use:"
        for key, value in self._user_configs.items():
            to_write += f"\n{file_offset}\t{key} -> {value}"
        return to_write

    def __getitem__(self, item):
        try:
            return self._user_configs[item]
        except KeyError:
            msg = f"<{item}> is not a valid parameter of {self._name_of_parent}"
            logger.critical(msg)
            raise Exception(msg)

    def get_user_configs(self) -> Dict[str, Any]:
        return self._user_configs

    def items(self):
        return self._user_configs.items()


class DefaultValues:
    """
    Holds all of the user parameters that SBART has available for any given object.
    """

    def __init__(self, **kwargs):
        self.default_mapping = kwargs

    def update(self, item: str, new_value: Any):
        """
        Update the default value of a stored parameter, if it exists. Otherwise, raises an Exception

        Parameters
        ----------
        item
        new_value

        Returns
        -------

        """
        if item not in self.default_mapping:
            raise Exception
        self.default_mapping[item] = new_value

    def __add__(self, other):
        new_default_mapping = {**self.default_mapping, **other.default_mapping}
        return DefaultValues(**new_default_mapping)

    def __radd__(self, other):
        return self.__add__(other)

    def __getitem__(self, item):
        return self.default_mapping[item]

    def __str__(self):
        return self.__repr__()

    def __repr__(self) -> str:
        representation = "User_ params:\n\n"

        for key, value in self.default_mapping.items():
            representation += f"|{key} : {value} \n"

        return representation

    ### Map the inside dict properties to the outside!
    def items(self):
        return self.default_mapping.items()

    def keys(self):
        return self.default_mapping.keys()

    def values(self):
        self.default_mapping.values()

    def __iter__(self):
        raise TypeError("no!")


if __name__ == "__main__":
    print("yeuryuer")

    x = DefaultValues(a="asdsad") + DefaultValues(v=893712)
    print(x.keys())
    const = ValueInInterval([0, np.inf], include_edges=True) + ValueFromDtype((int,))
    const.apply_to_value("a", -1)<|MERGE_RESOLUTION|>--- conflicted
+++ resolved
@@ -189,16 +189,8 @@
         self._name_of_parent = name_of_parent
         self.no_logs = no_logs
 
-<<<<<<< HEAD
     def update_configs_with_values(self, user_configs):
-=======
-    def receive_user_inputs(self, user_configs: Optional[Dict[str, Any]] = None):
-        if not self.no_logs:
-            logger.debug("Generating internal configs of {}", self._name_of_parent)
-
->>>>>>> 9d1f3432
         for key, value in user_configs.items():
-            print(key, value)
             try:
                 parameter_def_information = self._default_params[key]
             except KeyError:
