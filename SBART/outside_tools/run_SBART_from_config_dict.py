--- conflicted
+++ resolved
@@ -70,15 +70,13 @@
         sigma_clip_RVs = user_configs.get("SIGMA_CLIP_RV", None)
     )
 
-<<<<<<< HEAD
+    if "REJECT_OBS" in user_configs:
+        data.reject_observations(user_configs["REJECT_OBS"])
+
     data.generate_root_path(storage_path)
-    
+
     interpol_properties = user_configs.get("INTERPOL_CONFIG_TEMPLATE", {})
     data.update_interpol_properties_of_all_frames(interpol_properties)
-=======
-    if "REJECT_OBS" in user_configs:
-        data.reject_observations(user_configs["REJECT_OBS"])
->>>>>>> 9d1f3432
 
     inds = Indicators()
     data.remove_activity_lines(inds)
