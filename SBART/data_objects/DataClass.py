--- conflicted
+++ resolved
@@ -435,11 +435,7 @@
     def update_interpol_properties_of_stellar_model(self, new_properties: Dict[str, Any]):
         if not isinstance(new_properties, dict):
             raise custom_exceptions.InvalidConfiguration("The interpolation properties must be passed as a dictionary")
-<<<<<<< HEAD
             
-=======
-
->>>>>>> 557fe166
         if self.StellarModel is None:
             raise custom_exceptions.NoDataError("The Stellar Model wasn't ingested")
         self.StellarModel.update_interpol_properties(new_properties)
@@ -714,9 +710,6 @@
         for frame in self.observations:
             frame.trigger_data_storage()
 
-        for frame in self.observations:
-            frame.trigger_data_storage()
-
     def generate_root_path(self, storage_path: Path) -> NoReturn:
         """
         Triggers the parent routine and also generates the root path for the Frames
@@ -731,7 +724,6 @@
         """
         super().generate_root_path(storage_path)
 
-        logger.info("Generating root path of the frames")
         # The Frames don't store data inside the Iteration folder!
         frame_root_path = storage_path.parent.parent
         for frame in self.observations:
