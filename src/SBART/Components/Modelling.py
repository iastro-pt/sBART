--- conflicted
+++ resolved
@@ -8,13 +8,9 @@
 from SBART.utils import custom_exceptions
 from SBART.utils.BASE import BASE
 from SBART.utils.shift_spectra import apply_RVshift, remove_RVshift
-<<<<<<< HEAD
-from SBART.utils.UserConfigs import DefaultValues, UserParam, ValueFromIterable
-
-=======
 from SBART.utils.UserConfigs import DefaultValues, UserParam, ValueFromList
 from SBART.utils.choices import SPECTRA_INTERPOL_MODE, SPLINE_INTERPOL_MODE
->>>>>>> b6cc387b
+
 
 class Spectral_Modelling(BASE):
     """Introduces, in a given object, the functionality to model and interpolate the stellar orders.
@@ -46,11 +42,7 @@
 
     # TODO: confirm the kernels that we want to allow
     _default_params = BASE._default_params + DefaultValues(
-<<<<<<< HEAD
-        INTERPOL_MODE=UserParam("splines", constraint=ValueFromIterable(("splines",))),
-=======
         INTERPOL_MODE=UserParam(SPECTRA_INTERPOL_MODE.SPLINES, constraint=ValueFromList(SPECTRA_INTERPOL_MODE)),
->>>>>>> b6cc387b
         # We have to add this here, so that the parameters are not rejected by the config validation
         SPLINE_TYPE=UserParam(SPLINE_INTERPOL_MODE.CUBIC_SPLINE, constraint=ValueFromList(SPLINE_INTERPOL_MODE)),
         INTERPOLATION_ERR_PROP=UserParam("interpolation"),
