from __future__ import annotations
<<<<<<< HEAD

=======
>>>>>>> 4849589a
import warnings
from pathlib import Path
from typing import List, NoReturn, Optional, Union

import matplotlib.pyplot as plt
import numpy as np
from astropy.io import fits
from astropy.time import Time
from loguru import logger

from typing import TYPE_CHECKING

if TYPE_CHECKING:
    from SBART.data_objects import DataClass

from SBART import __version__
from SBART.Base_Models.Template_Model import BaseTemplate
from SBART.ModelParameters import Model
from SBART.utils import custom_exceptions
from SBART.utils.RV_utilities.create_spectral_blocks import build_blocks
from SBART.utils.UserConfigs import (
    BooleanValue,
    DefaultValues,
    UserParam,
    ValueInInterval,
)
from SBART.utils.custom_exceptions import NoDataError
from SBART.utils.shift_spectra import (
    apply_BERV_correction,
    apply_approximated_BERV_correction,
)
from SBART.utils.spectral_conditions import KEYWORD_condition, Empty_condition
from SBART.utils.status_codes import DISK_LOADED_DATA, MISSING_DATA, SUCCESS
from SBART.utils.telluric_utilities.compute_overlaps_blocks import find_overlaps
from SBART.utils.units import kilometer_second


class TelluricTemplate(BaseTemplate):
    """
    BaseClass of a telluric template, with all the necessary functionalities.

    Inherits from the BaseTemplate, similarly to the stellar templates. The telluric template does not
    have the same shape as the S2D spectra. As we only need the wavelength regions in which it has
    detected a feature, we can preserve the original shape of the transmittance spectra.

    **User parameters:**

    ================================ ================ ================ ================ ================
    Parameter name                      Mandatory      Default Value    Valid Values    Comment
    ================================ ================ ================ ================ ================
    continuum_percentage_drop           False              1            Inside [0, 100]  [1]
    force_download                      False              False         boolean         [2]
    ================================ ================ ================ ================ ================

    - [1]: Minimum drop (in relation to continuum level) needed to flag a point as a telluric feature
    - [2]: Force the download of all necessary data products, even if not necessary

    *Note:* Also check the **User parameters** of the parent classes for further customization options of SBART

    """

    _name = "Telluric"
    _default_params = BaseTemplate._default_params + DefaultValues(
        continuum_percentage_drop=UserParam(
            1, constraint=ValueInInterval([0, 100], include_edges=True)
        ),
        force_download=UserParam(False, constraint=BooleanValue),
    )
    template_type = "Telluric"
    method_name = "Base"

    def __init__(
        self,
        subInst: str,
        user_configs: Union[None, dict] = None,
        extension_mode: str = "lines",
        application_mode: str = "removal",
        loaded: bool = False,
    ):
        """

        Parameters
        ----------
        extension_mode : str, optional
            How to handle with Earth motion during the year. If 'lines', compute the template in each possible location
            for the available observations and only remove the. If "window", each telluric feature will be extended by a
            region equal to the maximum BERV. By default: 'lines'

        """
        super().__init__(subInst, user_configs, loaded)

        self._associated_BERV = 0

        self._application_mode = application_mode
        self._extension_mode = extension_mode
        self._masked_wavelengths = []
        self._computed_wave_blocks = False

        self.transmittance_wavelengths = None
        self.transmittance_spectra = None
        self._continuum_level = None

        self._fitModel = Model(params_of_model=[])
        self._BERVS = []
        self.MAXBERV = None
        self._reference_frameID = None  # used for telluric removal!

        if self.for_feature_correction:
            # Not the best way of doing this, but ....
            self.add_to_status(SUCCESS)

        self._loaded_dataclass_info = False

        self.template = None

        self._metric_selection_conditions = Empty_condition()

        self.use_approximated_BERV_correction = False

    # Workaround to avoid calling spectra to the binary telluric template (to make things internally consistent)
    @property
    def spectra(self):
        return self.template

    @spectra.setter
    def spectra(self, updated_value):
        self.internal_val = updated_value

    def get_data_from_spectral_order(self, order: int, include_invalid: bool = False):
        uncertainties = (
            self.uncertainties[order] if self.for_feature_correction else None
        )
        return self.wavelengths[order], self.template[order], uncertainties

    def get_data_from_full_spectrum(self):
        uncertainties = self.uncertainties if self.for_feature_correction else None
        return self.wavelengths, self.template, uncertainties

    #####

    def _generate_model_parameters(self, dataClass):
        logger.debug("Generating the parameters of the model applied in {}", self.name)
        self._fitModel.generate_priors(dataClass)

    def load_information_from_DataClass(self, dataClass: DataClass) -> None:
        """
        Load the necessary information from the dataClass to generate the models. Loads:
            - BERV information (for the telluric removal)
            - Generates the model information (i.e. populates priors and bounds of self._fitModel

        Parameters
        ----------
        dataClass

        Returns
        -------

        """
        logger.debug("Template {} loading data from the dataClass", self.name)

        self.BERVS, self.MAXBERV = self._load_BERV_info(dataClass)

        frames = dataClass.get_valid_frameIDS()
        zeroth_frame = dataClass.get_frame_by_ID(frames[0])

        self.use_approximated_BERV_correction = (
            zeroth_frame.use_approximated_BERV_correction
        )

        if not self.is_valid:
            return

        self._generate_model_parameters(dataClass)
        self._loaded_dataclass_info = True

    # Internal Data loading routines
    def _load_BERV_info(self, DataClass):
        """Load the BERV values and the MaxBERV of all observations from the subInstrument associated with this template!

        Parameters
        ----------
        DataClass : [type]
            [description]

        Returns
        -------
        Tuple[List[float], List[float]]
            [description]
        """
        if not self.is_valid:
            return [], np.nan * kilometer_second

        if (
            self._associated_subInst
            not in DataClass.get_subInstruments_with_valid_frames()
        ):
            logger.warning(
                "{} has no valid observations. Not computing telluric template",
                self._associated_subInst,
            )
            self.add_to_status(MISSING_DATA)
            return [], []

        BERVS = DataClass.collect_KW_observations(
            KW="BERV", subInstruments=[self._associated_subInst], include_invalid=False
        )
        max_bervs = DataClass.collect_KW_observations(
            KW="MAX_BERV",
            subInstruments=[self._associated_subInst],
            include_invalid=False,
        )

        # It seems that numpy does not like lists of astropy.units elements
        unitless_max_bervs = [i.value for i in max_bervs]
        return BERVS, max_bervs[np.argmax(unitless_max_bervs)]

    def _search_reference_frame(self, dataclass: "DataClass") -> Union[int, float]:
        """
        Select the frame that will be used to construct the telluric template.
        By default, select the one with the highest relative humidity. If that
        keyword is not loaded, then uses the one with the highest airmass. If
        there are no valid frames in the associated subINstrument, returns
        np.nan

        Parameters
        ----------
        dataclass : DataClass
            [description]

        Returns
        -------
        int
            [description]
        """
        try:
            valid_frame_ids = dataclass.get_frameIDs_from_subInst(
                self._associated_subInst
            )
        except NoDataError as exc:
            msg = (
                "{} has no valid observations. Not computing telluric template".format(
                    self._associated_subInst
                )
            )

            logger.warning(msg)
            self.add_to_status(MISSING_DATA(msg))
            return np.nan

        # Placing upper limit of temperature at 50ºC
        self._metric_selection_conditions += KEYWORD_condition(
            "ambient_temperature", [[None, 323.15]]
        )

        if self.__class__.method_name.lower() == "telfit":
            # 1 December 2014, because no GDAS profile for telfit
            # ! may blow up if it removes all observations :(
            # add condition so that the reference observation is more than week
            # ago, to guarantee the GDAS profile already exists
            one_week_ago = int(Time.now().jd - 7)
            self._metric_selection_conditions += KEYWORD_condition(
                "BJD", [[2453340, one_week_ago]]
            )

        logger.debug(
            "Using Relative humidity as the selection criterion for reference observation"
        )
        metric_to_select = dataclass.collect_KW_observations(
            KW="relative_humidity",
            subInstruments=[self._associated_subInst],
            include_invalid=False,
            conditions=self._metric_selection_conditions,
        )

        # due to the conditions, some elements may be None
        metric_to_select = [-1 if m is None else m for m in metric_to_select]

        if not np.isfinite(metric_to_select[0]):
            logger.warning(
                "Relative humidity keyword was not loaded. Using airmass to select the reference observation for {}",
                self._associated_subInst,
            )
            metric_to_select = dataclass.collect_KW_observations(
                KW="airmass",
                subInstruments=[self._associated_subInst],
                include_invalid=False,
                conditions=self._metric_selection_conditions,
            )

            # due to the conditions, some elements may be None
            metric_to_select = [-1 if m is None else m for m in metric_to_select]

        chosen_frameID = valid_frame_ids[np.argmax(metric_to_select)]
        self._associated_BERV = dataclass.get_frame_by_ID(chosen_frameID).get_KW_value(
            "BERV"
        )

        logger.info(
            "Telluric Template from {} using {} as the reference",
            self._associated_subInst,
            dataclass.get_frame_by_ID(chosen_frameID),
        )

        return chosen_frameID

    #########################################
    #  Creation of the telluric binary mask #
    #########################################

    def create_telluric_template(
        self, dataClass, custom_frameID: Optional[int] = None
    ) -> None:
        logger.info(
            "Starting creation of {} template from {}",
            self.__class__.template_type,
            self._associated_subInst,
        )

        if custom_frameID is not None:
            logger.info(
                "Creation of Telluric Template is based on a custom frameID: {}",
                custom_frameID,
            )
            self._reference_frameID = custom_frameID
        else:
            self._reference_frameID = self._search_reference_frame(dataClass)

        if self.for_feature_correction:
            raise custom_exceptions.InvalidConfiguration(
                "No need to generate binary mask for a correction model"
            )

        self._base_checks_for_template_creation()

        if not self._loaded_dataclass_info:
            raise custom_exceptions.InvalidConfiguration(
                f"{ self.name} did not load dataClass information"
            )

        logger.info(
            "Starting telluric template creation, with reference ID = {}",
            self._reference_frameID,
        )

        self._fitModel.disable_full_model()

    ###
    #   transmittance post-processing
    ###
    def _compute_wave_blocks(self) -> None:
        """Go from the binary template to a list of wavelength regions in which the template is non-zero.
        If the template was not computed, add nothing and raise a warning.
        """
        if not self.is_valid:
            msg = "Creating list of wavelength region (with tellurics) from a non-computed Telluric template. No telluric features identified"
            logger.warning(msg)
            raise custom_exceptions.InternalError(msg)

        # TODO:  optimize the list of blocked features! It will have a very bad scaling with N_{obs}
        logger.info("Creating list of blocked features due to tellurics")
        if not self.was_loaded:
            logger.info(
                "Extending telluric features with the mode: <{}>", self._extension_mode
            )

        indexes = build_blocks(np.where(self.template != 0))
        updated_block = []
        for telluric_block in indexes:
            interval = self.wavelengths[telluric_block]
            # first overlap search, to take advantage of the smaller list size in here (when compared against the "global" one)
            updated_block.extend(
                find_overlaps(self._extend_detections([interval[0], interval[-1]]))
            )

        self._masked_wavelengths = find_overlaps(updated_block)
        self._computed_wave_blocks = True

    def _extend_detections(self, telluric_block: List[list]) -> List[List[float]]:
        """Extend each block of telluric detection based on the self._extension_mode that was selected by the user

        Parameters
        ----------
        telluric_block : List[list]
            Start and end of a wavelength block that has a telluric feature!

        Returns
        -------
        List[List[float]]
            Updated position of the feature
        """
        if self.was_loaded:
            return [telluric_block]

        updated_block = []

        berv_function = (
            apply_approximated_BERV_correction
            if self.use_approximated_BERV_correction
            else apply_BERV_correction
        )

        if self._extension_mode == "lines":
            for berv_value in self.BERVS:
                berv = berv_value.to(kilometer_second).value
                offset = 15 / 1000  # expand each line by 15 m/s to account for wings

                lowest_wavelength = berv_function(telluric_block[0], BERV=berv - offset)
                highest_wavelength = berv_function(
                    telluric_block[1], BERV=berv + offset
                )
                updated_block.append([lowest_wavelength, highest_wavelength])

        elif self._extension_mode == "window":
            berv = self.MAXBERV.to(kilometer_second).value
            lowest_wavelength = berv_function(telluric_block[0], BERV=-berv)
            highest_wavelength = berv_function(telluric_block[1], BERV=berv)
            updated_block.append([lowest_wavelength, highest_wavelength])

        return updated_block

    def create_binary_template(self, continuum_level) -> None:
        """Transform the transmittance spectra into a binary template, based on percentage deviations from the continuum level.

        Parameters
        ----------
        continuum_level : np.ndarray()
            Continuum level that is estimated by the children classes
        """

        logger.info("Converting from transmittance spectra to binary mask!")

        if not self.for_feature_removal:
            logger.warning(
                "Telluric Template will not be used to remove spectra. No need to create binary mask"
            )
            return
        # Find a decrease of 1% in relation to the continuum level; Positive
        # gains (against the continuum value) are not considered as tellurics
        percentages = (self.transmittance_spectra - continuum_level) / continuum_level
        telluric_indexes = np.where(
            percentages < -self._internal_configs["continuum_percentage_drop"] / 100
        )

        # We want a binary template
        telluric_mask = np.zeros_like(self.transmittance_spectra, dtype=int)
        telluric_mask[telluric_indexes] = 1

        self.template = telluric_mask

        self._compute_wave_blocks()

    #######################################
    #  Outside access to the properties   #
    #######################################

    @property
    def contaminated_regions(self) -> list:
        if not self.for_feature_removal:
            raise custom_exceptions.InvalidConfiguration(
                "{} is not a template constructed for telluric removal!"
            )

        if not self._computed_wave_blocks:
            logger.debug("No previous computation of wavelength blocks. Doing it now!")
            self._compute_wave_blocks()
        return self._masked_wavelengths

    @property
    def storage_name(self) -> str:
        return f"{self.__class__.method_name}_{self._extension_mode}_{self.__class__.template_type}"

    @property
    def for_feature_removal(self) -> bool:
        return self._application_mode == "removal"

    @property
    def for_feature_correction(self) -> bool:
        return self._application_mode == "correction"

    def store_metrics(self): ...

    def trigger_data_storage(self, *args, **kwargs) -> NoReturn:
        try:
            super().trigger_data_storage(*args, **kwargs)
            self.store_metrics()
        except custom_exceptions.FailedStorage:
            return

    #################################
    #           Data storage        #
    #################################

    def store_template(self, clobber: bool):
        if self.for_feature_correction:
            logger.info(
                "{} is on correction mode. Not storing conventional data products to disk",
                self.name,
            )
            return

        try:
            super().store_template(clobber)
        except custom_exceptions.FailedStorage:
            return

        header = fits.Header()

        header["TYPE"] = self.__class__.template_type
        header["subInst"] = self._associated_subInst
        header["VERSION"] = __version__
        header["IS_VALID"] = self.is_valid
        header["HIERARCH APPROX BERV CORRECTION"] = (
            self.use_approximated_BERV_correction
        )
        for key, config_val in self._internal_configs.items():
            if "path" in key or "user_" in key or isinstance(config_val, (list, tuple)):
                continue

            if "FIT" in key:
                continue

            header["HIERARCH {}".format(key)] = config_val
        hdu = fits.PrimaryHDU(data=[], header=header)

        hdus_cubes = [hdu]

        hdu_wave = fits.ImageHDU(data=self.wavelengths, header=header, name="Wave")
        complete_template = np.zeros(self.template.shape)
        for pair in self._masked_wavelengths:
            indexes = np.where(
                np.logical_and(self.wavelengths >= pair[0], self.wavelengths <= pair[1])
            )
            complete_template[indexes] = 1

        hdu_temp = fits.ImageHDU(data=complete_template, header=header, name="Temp")

        for val in [hdu_wave, hdu_temp]:
            hdus_cubes.append(val)

        hdu_transWave = fits.ImageHDU(
            data=self.transmittance_wavelengths, header=header, name="TRANSMIT_WAVE"
        )
        hdu_transSpec = fits.ImageHDU(
            data=self.transmittance_spectra, header=header, name="TRANSMIT_SPECTRA"
        )
        hdus_cubes.extend([hdu_transWave, hdu_transSpec])

        hdul = fits.HDUList(hdus_cubes)

        filename = f"{self.storage_name}_{self._associated_subInst}.fits"
        logger.debug(
            "Storing template to {}", self._internalPaths.root_storage_path / filename
        )
        hdul.writeto(self._internalPaths.root_storage_path / filename, overwrite=True)

        metrics_path = self._internalPaths.get_path_to("metrics", as_posix=False)

        fig, axis = plt.subplots()
        axis.plot(self.transmittance_wavelengths, self.transmittance_spectra)
        axis.set_xlabel(r"Wavelength [$\AA$]")
        axis.set_ylabel("Transmittance")
        fig.savefig(metrics_path / f"transmittance_{self._associated_subInst}.png")
        plt.close(fig)

    def load_from_file(self, root_path: Path, loading_path: str) -> None:
        """
        TODO: save and load the actual flag to disk!
        Parameters
        ----------
        root_path
        loading_path

        Returns
        -------

        """
        super().load_from_file(root_path, loading_path)

        with fits.open(loading_path) as hdulist:
            if hdulist[1].header.get("VERSION", "") != __version__:
                logger.warning(
                    "Loaded template was not created under the current SBART version. Possible problems may arise"
                )
            self._associated_subInst = hdulist["Wave"].header["subInst"]

            waves = hdulist["Wave"].data
            template = hdulist["Temp"].data

            self.transmittance_wavelengths = hdulist["TRANSMIT_WAVE"].data
            self.transmittance_spectra = hdulist["TRANSMIT_SPECTRA"].data

            self.template = template
            self.wavelengths = waves

            self.use_approximated_BERV_correction = hdulist[1].header[
                "HIERARCH APPROX BERV CORRECTION"
            ]

        self.add_to_status(DISK_LOADED_DATA(f"Loaded data from {loading_path}"))

    def _finish_template_creation(self):
        self.create_binary_template(self._continuum_level)

        super()._finish_template_creation()<|MERGE_RESOLUTION|>--- conflicted
+++ resolved
@@ -1,8 +1,5 @@
 from __future__ import annotations
-<<<<<<< HEAD
-
-=======
->>>>>>> 4849589a
+
 import warnings
 from pathlib import Path
 from typing import List, NoReturn, Optional, Union
