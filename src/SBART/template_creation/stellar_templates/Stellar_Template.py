from pathlib import Path
from typing import Any, Dict, Iterable, List, NoReturn, Optional, Union

import numpy as np
import ujson as json
from astropy.io import fits
from loguru import logger
from matplotlib import pyplot as plt
from matplotlib.colors import LinearSegmentedColormap

from SBART import __version__
from SBART.Base_Models.Frame import Frame
from SBART.Base_Models.Template_Model import BaseTemplate
from SBART.Components import Spectral_Modelling
from SBART.Masks import Mask
from SBART.utils import build_filename, custom_exceptions
from SBART.utils.choices import DISK_SAVE_MODE
from SBART.utils.concurrent_tools.create_shared_arr import create_shared_array
from SBART.utils.custom_exceptions import NoDataError
from SBART.utils.shift_spectra import apply_RVshift, remove_RVshift
from SBART.utils.status_codes import HIGH_CONTAMINATION, MISSING_DATA, OrderStatus
from SBART.utils.units import convert_data, kilometer_second
from SBART.utils.UserConfigs import (
    BooleanValue,
    DefaultValues,
    IntegerValue,
    Positive_Value_Constraint,
    UserParam,
)


class StellarTemplate(BaseTemplate, Spectral_Modelling):
    """This object is the parent class of all StellarTemplates, implementing a common set of user configurations, data storage
    operations, among others.

    **User parameters:**

    ========================= ================ ================ ================================= ================
    Parameter name               Mandatory      Default Value               Valid Values            Comment
    ========================= ================ ================ ================================= ================
    NUMBER_WORKERS                 False           1            Integer >= 0                       [2]
    MEMORY_SAVE_MODE               False           False           boolean                         [3]
    MINIMUM_NUMBER_OBS             False           3            Integer >= 0                       [4]
    ========================= ================ ================ ================================= ================

    [1] - How to propagate the spectral uncertainties
    [2] - Number of jobs at once
    [3] - Save RAM by clearing the frame's S2D arrays from memory after using them
    [4] - Minimum number of  **valid** observations needed to proceed with template creation

    .. note::
       This class also uses the User parameters defined by the :class:`~SBART.Components.Modelling.Spectral_Modelling`
    class

    .. note::
        Also check the **User parameters** of the parent classes for further customization options of SBART

    """

    # Note: the root_path of the stellarTemplate is the templates/Stellar folder
    _name = "Stellar"

    _default_params = BaseTemplate._default_params + DefaultValues(
        CONSTANT_RV_GUESS=UserParam(
            False,
            BooleanValue,
            description="If set to True, the RV for the template construction will be set to zero for all observations. By default is False",
        ),
        NUMBER_WORKERS=UserParam(1, IntegerValue + Positive_Value_Constraint),
        MEMORY_SAVE_MODE=UserParam(False, constraint=BooleanValue),  # if True, close the S2D files after using them!
        MINIMUM_NUMBER_OBS=UserParam(3, constraint=IntegerValue),  # minimum number of OBS to create stellar template
    )

    template_type = "Stellar"
    method_name = "Base"

    def __init__(self, subInst: str, user_configs: Union[None, dict] = None, loaded: bool = False):
        super().__init__(subInst, user_configs, loaded)

        self.rejection_array = None

        self.frameIDs_to_use = []

        self._in_shared_mem = False
        self.shm = {}
        self.package_pool = None
        self.output_pool = None
        self.target_name = None
        self._reference_frameID = None
        self._reference_filepath = None
        self.used_fpaths = []
        self._conditions = None

        self._rejection_flags_map = {}

        # Count the current iteration number; Used when improving the stellar template
        self._iter_number: int = 0
        self._RV_source = None
        self._merged_source = None
        self.sourceRVs: Optional[List] = None

    #################################
    #           Template creation   #
    #################################

    def create_stellar_template(self, dataClass, conditions) -> None:
        """Trigger the start of the creatoin of the stellar template

        Parameters
        ----------
        dataClass : :class:`~SBART.data_objects.DataClass.DataClass`
            Data
        conditions: :py:mod:`~SBART.utils.spectral_conditions`
            Apply conditions over the frames that will be used to create the stellar template

        Raises
        ------
        StopComputationError
            If the computations is triggered by some event

        """
        logger.info(
            "Starting creation of {} template from {}",
            self.__class__.template_type,
            self._associated_subInst,
        )

        array_size = dataClass.get_instrument_information()["array_size"]
        self.array_size = array_size
        self._OrderStatus = OrderStatus(array_size[0])
        try:
            self.frameIDs_to_use = dataClass.get_frameIDs_from_subInst(self._associated_subInst)
        except NoDataError:
            logger.critical(
                "{} has no valid observations. Not computing {} template",
                self._associated_subInst,
                self.__class__.template_type,
            )
            self.add_to_status(MISSING_DATA(f"No valid observations from {self._associated_subInst}"))

        self._base_checks_for_template_creation()

        self._conditions = conditions

        if conditions is None:
            logger.info(
                "No conditions for the creation of the stellar template. Using all available frames from {}",
                self._associated_subInst,
            )
            IDS_to_use = self.frameIDs_to_use
        else:
            logger.info(
                "Evaluating spectral conditions to select the valid observations from {}",
                self._associated_subInst,
            )
            IDS_to_use = []
            for frameID in self.frameIDs_to_use:
                keep, flags = conditions.evaluate(dataClass.get_frame_by_ID(frameID))
                if keep:
                    IDS_to_use.append(frameID)
                else:
                    logger.info(
                        "FrameID {} rejected from stellar template due to {}",
                        frameID,
                        flags,
                    )
                    self._rejection_flags_map[dataClass.get_filename_from_frameID(frameID, full_path=True)] = flags

            if len(IDS_to_use) == 0:
                msg = (
                    f"subInstrument {self._associated_subInst} has no available observations after applying the spectral conditions. Stellar "
                    "template creation will halt"
                )

                logger.warning(msg)
                self.add_to_status(MISSING_DATA(msg))

        self._base_checks_for_template_creation()

        self.frameIDs_to_use = IDS_to_use

        if len(self.frameIDs_to_use) < self._internal_configs["MINIMUM_NUMBER_OBS"]:
            logger.critical(
                "Construction of stellar template from {} using less observations ({}) than the limit ({})",
                self._associated_subInst,
                len(self.frameIDs_to_use),
                self._internal_configs["MINIMUM_NUMBER_OBS"],
            )
            self.add_to_status(
                MISSING_DATA(
                    "Can't create stellar template with less than {} observations".format(
                        self._internal_configs["MINIMUM_NUMBER_OBS"],
                    ),
                ),
            )

        self._base_checks_for_template_creation()

        # TODO: ensure that they all observations are consistent!
        first_frame = dataClass.get_frame_by_ID(self.frameIDs_to_use[0])
        self.is_blaze_corrected = first_frame.check_if_data_correction_enabled("is_blaze_corrected")
        self.was_telluric_corrected = first_frame.check_if_data_correction_enabled("was_telluric_corrected")
        self.is_skysub = first_frame.is_skysub
        self.is_BERV_corrected = first_frame.check_if_data_correction_enabled("is_BERV_corrected")
        self.flux_atmos_balance_corrected = first_frame.check_if_data_correction_enabled("flux_atmos_balance_corrected")
        self.flux_dispersion_balance_corrected = first_frame.check_if_data_correction_enabled(
            "flux_dispersion_balance_corrected",
        )

        if self._internal_configs["CONSTANT_RV_GUESS"]:
            logger.warning(
                "Setting initial guess for template alignement to zero! Thread carefully in those uncharted areas",
            )
            self.sourceRVs = [0 * kilometer_second for _ in self.frameIDs_to_use]
        else:
            self.sourceRVs = dataClass.collect_RV_information(
                KW=self.RV_keyword,
                frameIDs=self.frameIDs_to_use,
                subInst=self._associated_subInst,
                units=kilometer_second,
                as_value=False,
                include_invalid=False,
            )

    def add_new_frame_to_template(self, frame: Frame):
        """Allow to inject a new observation into a pre-existing model. This base function checks for
        a match on the different flux corrections and ensures that the loaded Flag is set to False,
        so that it is possible to update the disk products afterwards.

        Parameters
        ----------
        frame: Frame
            A new frame to inject into the stellar template

        Returns
        -------

        Raises
        ------
        custom_exceptions.InvalidConfiguration:
            If the flux corrections of the Frame do not match those from the stellar template

        """
        logger.info("Adding new frame to pre-existing stellar template. Updating model!")
        self._loaded = False

        keep = True
        for name, val1, val2 in [
            (
                "Blaze",
                self.is_blaze_corrected,
                frame.check_if_data_correction_enabled("is_blaze_corrected"),
            ),
            (
                "Telluric",
                self.was_telluric_corrected,
                frame.check_if_data_correction_enabled("was_telluric_corrected"),
            ),
            (
                "BERV_corrected",
                self.is_BERV_corrected,
                frame.check_if_data_correction_enabled("is_BERV_corrected"),
            ),
            (
                "Flux atmos balance",
                self.flux_atmos_balance_corrected,
                frame.check_if_data_correction_enabled("flux_atmos_balance_corrected"),
            ),
            (
                "flux_dispersion_balance_corrected",
                self.flux_dispersion_balance_corrected,
                frame.check_if_data_correction_enabled("flux_dispersion_balance_corrected"),
            ),
            ("sub-Instrument", self.sub_instrument, frame.sub_instrument),
        ]:
            if val1 != val2:
                keep = False
                logger.warning(f"Template-frame corrections are different: {name} - template: {val1} - Frame: {val2}")

        if not keep:
            msg = "New frame does not match the corrections from the stellar template"
            logger.critical(msg)
            raise custom_exceptions.InvalidConfiguration(msg)

    def evaluate_bad_orders(self) -> None:
        logger.info("Computing orders with too many points masked")
        entire_mask = self.spectral_mask.get_custom_mask()
        N_pixels_per_order = self.pixels_per_order
        order_cutoff = N_pixels_per_order - 100

        for order in range(self.N_orders):
            order_mask = entire_mask[order]
            bad_pixels = np.sum(order_mask)
            if bad_pixels > order_cutoff:
                msg = f"Stellar template rejecting order {order} due to having more than {order_cutoff}/{N_pixels_per_order} pixels masked"

                logger.warning(msg)

                self._OrderStatus.add_flag_to_order(order, HIGH_CONTAMINATION(msg))

    #################################
    #           Data access        #
    #################################

    def check_if_used_frameID(self, frameID: int) -> bool:
        """Parameters
        ----------
        frameID:
            ID of a given observations

        Returns
        -------
        used: bool
            True if the frame was used for the construction of the template

        """
        return frameID in self.frameIDs_to_use

    #################################
    #           Data storage        #
    #################################
    def trigger_data_storage(self, clobber) -> NoReturn:
        try:
            super().trigger_data_storage(clobber)
            self._store_json_information()
            if self.disk_save_level != DISK_SAVE_MODE.EXTREME:
                self.store_metrics()
        except custom_exceptions.FailedStorage:
            return

    def _store_json_information(self):
        logger.info("Storing template flags to disk")
        storage_path = self._internalPaths.get_path_to("RunTimeProds", as_posix=False)

        detailedflags_storage = build_filename(
            storage_path,
            f"DetailedFlags_{self._associated_subInst}",
            fmt="json",
        )
        self._OrderStatus.store_as_json(detailedflags_storage)

        miscinfo = build_filename(
            storage_path,
            f"miscInfo_{self._associated_subInst}",
            fmt="json",
        )

        # Note: when adding things here we must use as a key the exact name of the parameter...
        # Note2: carefull with the datatypes that are stored in here...
        # Note3: The miscInfo file will use the parameters of this dict on a setattr

        with open(miscinfo, mode="w") as file:
            json.dump(self.get_miscInfo_of_template(), file, indent=4)

    def get_miscInfo_of_template(self) -> Dict[str, Any]:
        """Get miscellaneous information from the stellar template, to be stored in output directory

        Returns:
            Dict[str, Any]: Dictonary with key, value information (in json-compatible format) to be stored

        """
        return {
            "frameIDs_to_use": self.frameIDs_to_use,
            "used_fpaths": [i.as_posix() for i in self.used_fpaths],
            "is_BERV_corrected": self.is_BERV_corrected,
            "is_blaze_corrected": self.is_blaze_corrected,
            "was_telluric_corrected": self.was_telluric_corrected,
            "flux_dispersion_balance_corrected": self.flux_dispersion_balance_corrected,
            "flux_atmos_balance_corrected": self.flux_atmos_balance_corrected,
            "_reference_frameID": self._reference_frameID,
            "_reference_filepath": self._reference_filepath,
            "sourceRVs": convert_data(self.sourceRVs, new_units=kilometer_second, as_value=True),
            "RV_keyword": self.RV_keyword,
        }

    def store_template(self, clobber: bool) -> None:
        # TODO: store the frameIDS that were used!
        super().store_template(clobber)

        header = fits.Header()

        header["TYPE"] = self.__class__.template_type
        header["subInst"] = self._associated_subInst
        header["VERSION"] = __version__
        for key, config_val in self._internal_configs.items():
<<<<<<< HEAD
            if key in ["SAVE_DISK_SPACE"]:
                continue

            if key in ["WORKING_MODE"]:
                header[f"HIERARCH {key}"] = config_val.value
            else:
                header[f"HIERARCH {key}"] = config_val

=======
            if key in ["SPLINE_TYPE", "INTERPOL_MODE"]:
                config_val = config_val.name 
            header[f"HIERARCH {key}"] = config_val
>>>>>>> b6cc387b
        hdu = fits.PrimaryHDU(data=[], header=header)

        hdus_cubes = [hdu]

        hdu_wave = fits.ImageHDU(data=self.wavelengths, header=header, name="WAVE")
        hdu_temp = fits.ImageHDU(data=self.spectra, header=header, name="TEMP")

        mask = self.spectral_mask.get_custom_mask().astype(int)

        hdu_mask = fits.ImageHDU(data=mask, header=header, name="MASK")
        hdu_uncerts = fits.ImageHDU(data=self.uncertainties, header=header, name="UNCERTAINTIES")

        for val in [hdu_wave, hdu_temp, hdu_mask, hdu_uncerts]:
            hdus_cubes.append(val)

        hdul = fits.HDUList(hdus_cubes)

        filename = f"{self.storage_name}_{self._associated_subInst}.fits"
        hdul.writeto(self._internalPaths.root_storage_path / filename, overwrite=True)

        filename = f"{self.storage_name}_{self._associated_subInst}_inputs.txt"

        logger.debug("Storing used filepaths to disk")
        with open(self._internalPaths.root_storage_path / filename, mode="w") as to_write:
            if self._conditions is not None:
                self._conditions.write_to_disk(to_write)

            to_write.write(self._internal_configs.text_pretty_description(indent_level=0))

            to_write.write(f"\n\nRejected files (N = {len(self._rejection_flags_map)})")
            for filepath, flags in self._rejection_flags_map.items():
                to_write.write(f"\n\t{filepath}:")
                for flag in flags:
                    to_write.write(f"\n\t\t{flag}")

            to_write.write(f"\n\nEpochs in use (Total = {len(self.frameIDs_to_use)}): \n")
            for path in self.used_fpaths:
                to_write.write(f"\n{path}")

    def store_metrics(self):
        metrics_path = self._internalPaths.get_path_to("metrics", as_posix=False)
        mask = self.spectral_mask.get_custom_mask().astype(int)

        N_order, N_pixel = self.spectra.shape
        fig, ax = plt.subplots(1, 1)
        custom_cmap = lambda x: "green" if x < 0.2 else "orange" if x < 0.6 else "red"
        for order in range(N_order):
            order_mask = mask[order]
            value = np.sum(order_mask) / N_pixel
            ax.scatter(order, value, color=custom_cmap(value))
        ax.set_xlabel("Order number")
        ax.set_ylabel("% pixels rejected")
        fig.savefig(metrics_path / f"Template_rejection_percentage_{self._associated_subInst}.png")
        plt.close(fig)

        c = [
            "palegreen",
            "green",
            "darkgreen",
            "orange",
            "chocolate",
            "salmon",
            "red",
            "darkred",
            "purple",
            "black",
        ]
        v = [0, 0.1, 0.2, 0.3, 0.4, 0.5, 0.6, 0.7, 0.8, 1]
        l = list(zip(v, c))
        cmap = LinearSegmentedColormap.from_list("rg", l, N=256)

        hori_dire = range(self.rejection_array.shape[1] + 1)
        verti_dire = range(self.rejection_array.shape[0] + 1)

        fig, ax = plt.subplots(figsize=(20, 10), constrained_layout=True)
        data = ax.pcolormesh(
            hori_dire,
            verti_dire,
            self.rejection_array,
            vmin=0,
            vmax=1,
            cmap=cmap,
            shading="auto",
            edgecolors="w",
        )
        fig.colorbar(data)
        ax.set_xlabel("Order")
        ax.set_ylabel("FrameID")
        ax.set_xticks(hori_dire[::10])

        ax.set_yticks(np.asarray(verti_dire)[:-1] + 0.5, labels=self.frameIDs_to_use)
        # ax.set_yticks(verti_dire, minor=False, labels=frameIDs)

        ax.set_ylim([0, np.max(verti_dire)])
        ax.set_xlim([0, np.max(hori_dire)])

        new_array = np.c_[self.frameIDs_to_use, self.rejection_array]

        new_array = np.r_[[[np.nan] + list(hori_dire)[:-1]], new_array]

        np.savetxt(
            metrics_path / f"order_pixel_rejections_{self._associated_subInst}.txt",
            new_array,
            fmt="%.3f",
        )
        fig.savefig(metrics_path / f"order_pixel_rejection_{self._associated_subInst}.pdf")
        plt.close(fig)

    def load_from_file(self, root_path, loading_path: str) -> None:
        super().load_from_file(root_path, loading_path)

        with fits.open(loading_path) as hdulist:
            if hdulist[1].header.get("VERSION", "") != __version__:
                logger.warning("Loaded template was not created under the current SBART version")
            self._associated_subInst = hdulist["WAVE"].header["subInst"]

            self.spectra = hdulist["TEMP"].data
            self.wavelengths = hdulist["WAVE"].data
            self.uncertainties = hdulist["UNCERTAINTIES"].data

            mask = hdulist["MASK"].data.astype(bool)
            self.spectral_mask = Mask(initial_mask=mask)

        self.array_size = self.spectra.shape

        storage_path = self._internalPaths.get_path_to("RunTimeProds", as_posix=False)

        detailedFlags_storage = build_filename(
            storage_path,
            f"DetailedFlags_{self._associated_subInst}",
            fmt="json",
        )

        self._OrderStatus = OrderStatus.load_from_json(detailedFlags_storage)

        miscInfo = build_filename(
            storage_path,
            f"miscInfo_{self._associated_subInst}",
            fmt="json",
        )

        with open(miscInfo) as file:
            json_info = json.load(file)

        json_info["used_fpaths"] = list([Path(i) for i in json_info["used_fpaths"]])

        for key, value in json_info.items():
            if key == "RV_keyword":
                # This one is not supposed to be loaded in the current version
                continue
            setattr(self, key, value)

    # Handle shared memory
    def convert_to_shared_mem(self, custom_size: Optional[Iterable[float]] = None):
        if self._in_shared_mem:
            # Avoid opening multiple arrays!
            logger.info(f"{self.__class__.name} already in shared memory")
            return None
        logger.info("Putting the stellar template in shared memory")
        self._in_shared_mem = True

        array_of_zeros = np.zeros(self.wavelengths.shape) if custom_size is None else np.zeros(custom_size)

        buffer_info, shared_uncerts = create_shared_array(array_of_zeros)
        self.shm["template_errors"] = buffer_info
        uncertainties = shared_uncerts

        buffer_info, shared_temp = create_shared_array(array_of_zeros)
        self.shm["template"] = buffer_info
        template = shared_temp

        buffer_info, shared_wave = create_shared_array(np.zeros(self.wavelengths.shape))
        self.shm["template_counts"] = buffer_info
        counts = shared_wave

        buffer_info, shared_wave = create_shared_array(self.wavelengths)
        self.shm["template_wavelength"] = buffer_info
        wavelengths = shared_wave

        return wavelengths, template, uncertainties, counts

    def cleanup_shared_memory(self) -> None:
        logger.debug("Cleaning the shared memory interfaces from the Stellar template creation")
        self._close_workers()
        self._close_queues()
        self._close_shared_memory_arrays()

    def _close_workers(self) -> None:
        logger.debug("{} closing the workers", self.name)
        for _ in range(self._internal_configs["NUMBER_WORKERS"]):
            self.package_pool.put(np.nan)

    def _close_shared_memory_arrays(self):
        """Close the shared memory arrays"""
        logger.debug("{} closing the shared memory array", self.name)

        self._in_shared_mem = False
        for mem_block in self.shm.values():
            mem_block[0].close()
            mem_block[0].unlink()

        self.shm = {}

    def _close_queues(self):
        """Close the communication queues"""
        logger.debug("{} closing the communication queues", self.name)

        self.package_pool.close()
        self.output_pool.close()

        self.package_pool = None
        self.output_pool = None

    @property
    def storage_name(self) -> str:
        """Return the storage name for the stellar templates, which will include the name of the method,
        the RV source for the aligmenet

        Returns
        -------

        """
        base_name = f"{self.__class__.method_name}_{self._RV_source}"

        if self._merged_source is not None:
            base_name += "_"
            base_name += "merged" if self._merged_source else "individual"

        return base_name

    def interpolate_spectrum_to_wavelength(
        self,
        order,
        new_wavelengths,
        shift_RV_by,
        RV_shift_mode,
        remove_OB: Optional[Frame] = None,
        include_invalid=False,
    ):
        """Override of the interpolation algorithm to allow the rejection of OBs

        Parameters
        ----------
        order
        new_wavelengths
        shift_RV_by
        RV_shift_mode
        remove_OB
        include_invalid

        Returns
        -------

        """
        self.initialize_modelling_interface()

        wavelength, flux, uncertainties, mask = self.get_data_from_spectral_order(order, include_invalid)
        desired_inds = ~mask

        og_lambda, og_spectra, og_errs = (
            wavelength[desired_inds],
            flux[desired_inds],
            uncertainties[desired_inds],
        )

        if remove_OB is not None:  # TODO: check that this is working as expected
            if remove_OB.frameID in self.frameIDs_to_use:
                ccf_rv = convert_data(
                    remove_OB.get_KW_value(self.RV_keyword),
                    new_units=kilometer_second,
                    as_value=True,
                )
                new_forder, new_ferror = remove_OB.interpolate_spectrum_to_wavelength(
                    new_wavelengths=wavelength,
                    order=order,
                    shift_RV_by=ccf_rv,
                    RV_shift_mode="remove",
                )
                self.get_data_from_spectral_order(order, include_invalid)

                og_spectra = og_spectra - new_forder / len(self.frameIDs_to_use)
                og_errs = np.sqrt(og_errs**2 - new_ferror**2)

        if RV_shift_mode == "apply":
            shift_function = apply_RVshift
        elif RV_shift_mode == "remove":
            shift_function = remove_RVshift
        else:
            raise custom_exceptions.InvalidConfiguration("Unknown mode")

        og_lambda = shift_function(wave=og_lambda, stellar_RV=shift_RV_by)

        try:
            (
                new_flux,
                new_errors,
            ) = self.interpolation_interface.interpolate_spectrum_to_wavelength(
                og_lambda=og_lambda,
                og_spectra=og_spectra,
                og_err=og_errs,
                new_wavelengths=new_wavelengths,
                order=order,
            )
        except custom_exceptions.StopComputationError as exc:
            logger.critical("Interpolation of {} has failed", self.name)
            raise exc

        return np.asarray(new_flux), np.asarray(new_errors)

    @property
    def iteration_number(self) -> int:
        return self._iter_number

    def update_RV_source_info(self, iteration_number: int, RV_source: str, merged_source: bool):
        self._iter_number = iteration_number
        self._RV_source = RV_source
        self._merged_source = merged_source

    @property
    def RV_keyword(self):
        return "DRS_RV"<|MERGE_RESOLUTION|>--- conflicted
+++ resolved
@@ -383,20 +383,13 @@
         header["subInst"] = self._associated_subInst
         header["VERSION"] = __version__
         for key, config_val in self._internal_configs.items():
-<<<<<<< HEAD
             if key in ["SAVE_DISK_SPACE"]:
                 continue
 
-            if key in ["WORKING_MODE"]:
-                header[f"HIERARCH {key}"] = config_val.value
-            else:
-                header[f"HIERARCH {key}"] = config_val
-
-=======
-            if key in ["SPLINE_TYPE", "INTERPOL_MODE"]:
-                config_val = config_val.name 
+            if key in ["SPLINE_TYPE", "INTERPOL_MODE", "WORKING_MODE"]:
+                config_val = config_val.name
             header[f"HIERARCH {key}"] = config_val
->>>>>>> b6cc387b
+
         hdu = fits.PrimaryHDU(data=[], header=header)
 
         hdus_cubes = [hdu]
