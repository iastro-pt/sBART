--- conflicted
+++ resolved
@@ -38,15 +38,9 @@
 jupyter = "^1.0.0"
 pylint = "^2.13.7"
 sphinx-book-theme = "^0.3.2"
-<<<<<<< HEAD
-tinygp = "^0.2.2"
-jax = "^0.3.8"
-jaxopt = "^0.3.1"
-=======
 bump2version = "^1.0.1"
 towncrier = {git = "git@github.com:twisted/towncrier.git"}
 pytest = "^7.1.2"
->>>>>>> 8a640c0e
 
 
 [build-system]
