# .readthedocs.yaml
# Read the Docs configuration file
# See https://docs.readthedocs.io/en/stable/config-file/v2.html for details

# Required
version: 2

# Set the version of Python and other tools you might need
build:
  os: ubuntu-22.04
  tools:
<<<<<<< HEAD
    python: "3.8"
=======
    python: "3.11"
>>>>>>> 487511a7
#
#  apt_packages:
#    - python3-numpy
#
  jobs:
    post_create_environment:
      - pip install --upgrade pip numpy wheel build

python:

  install:
    - requirements: dev_requirements.txt
    - method: pip
      path: .

# Build documentation in the docs/ directory with Sphinx
sphinx:
   configuration: docs/conf.py

# If using Sphinx, optionally build your docs in additional formats such as PDF
# formats:
#    - pdf

# Optionally declare the Python requirements required to build your docs
#python:
#   install:
#   - requirements: dev_requirements.txt
#<|MERGE_RESOLUTION|>--- conflicted
+++ resolved
@@ -9,11 +9,7 @@
 build:
   os: ubuntu-22.04
   tools:
-<<<<<<< HEAD
-    python: "3.8"
-=======
     python: "3.11"
->>>>>>> 487511a7
 #
 #  apt_packages:
 #    - python3-numpy
